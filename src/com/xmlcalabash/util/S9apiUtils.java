/*
 * S9apiUtils.java
 *
 * Copyright 2008 Mark Logic Corporation.
 * All rights reserved.
 *
 * This program is free software: you can redistribute it and/or modify
 * it under the terms of the GNU General Public License as published by
 * the Free Software Foundation, either version 2 of the License, or
 * (at your option) any later version.
 *
 * This program is distributed in the hope that it will be useful,
 * but WITHOUT ANY WARRANTY; without even the implied warranty of
 * MERCHANTABILITY or FITNESS FOR A PARTICULAR PURPOSE.  See the
 * GNU General Public License for more details.
 *
 * You should have received a copy of the GNU General Public License
 * along with this program.  If not, see <http://www.gnu.org/licenses/>.
 */

package com.xmlcalabash.util;

import com.xmlcalabash.core.XProcConstants;
import com.xmlcalabash.core.XProcException;
import net.sf.saxon.om.*;
import net.sf.saxon.s9api.Axis;
import net.sf.saxon.s9api.Destination;
import net.sf.saxon.s9api.Processor;
import net.sf.saxon.s9api.QName;
import net.sf.saxon.s9api.SaxonApiException;
import net.sf.saxon.s9api.Serializer;
import net.sf.saxon.s9api.XPathCompiler;
import net.sf.saxon.s9api.XPathExecutable;
import net.sf.saxon.s9api.XPathSelector;
import net.sf.saxon.s9api.XQueryCompiler;
import net.sf.saxon.s9api.XQueryEvaluator;
import net.sf.saxon.s9api.XQueryExecutable;
import net.sf.saxon.s9api.XdmAtomicValue;
import net.sf.saxon.s9api.XdmItem;
import net.sf.saxon.s9api.XdmNode;
import net.sf.saxon.s9api.XdmNodeKind;
import net.sf.saxon.s9api.XdmSequenceIterator;
import net.sf.saxon.s9api.XdmValue;
import net.sf.saxon.trans.XPathException;
import net.sf.saxon.event.Receiver;
import net.sf.saxon.event.TreeReceiver;
import net.sf.saxon.event.NamespaceReducer;
import net.sf.saxon.event.PipelineConfiguration;
import net.sf.saxon.Configuration;
import com.xmlcalabash.core.XProcRuntime;
import java.util.Iterator;
import java.util.Vector;
import java.util.HashSet;
import java.net.URI;
import java.io.StringWriter;
import java.io.StringReader;

import net.sf.saxon.tree.util.NamespaceIterator;
import org.xml.sax.InputSource;

/**
 *
 * @author ndw
 */
public class S9apiUtils {
    private static final QName vara = new QName("","vara");
    private static final QName varb = new QName("","varb");

    /**
     * Write an XdmValue to a given destination. The sequence represented by the XdmValue is "normalized"
     * as defined in the serialization specification (this is equivalent to constructing a document node
     * in XSLT or XQuery with this sequence as the content expression), and the resulting document is
     * then copied to the destination. If the destination is a serializer this has the effect of serializing
     * the sequence as described in the W3C specifications.
     * @param values the value to be written
     * @param destination the destination to which the value is to be written
     */

    public static void writeXdmValue(XProcRuntime runtime, Vector<XdmValue> values, Destination destination, URI baseURI) throws SaxonApiException {
        writeXdmValue(runtime.getProcessor(), values, destination, baseURI);
    }

    public static void writeXdmValue(Processor proc, Vector<XdmValue> values, Destination destination, URI baseURI) throws SaxonApiException {
        try {
            Configuration config = proc.getUnderlyingConfiguration();
            PipelineConfiguration pipeConfig = config.makePipelineConfiguration();

            Receiver out = destination.getReceiver(config);
            out = new NamespaceReducer(out);
            TreeReceiver tree = new TreeReceiver(out);
            tree.setPipelineConfiguration(pipeConfig);
            if (baseURI != null) {
                tree.setSystemId(baseURI.toASCIIString());
            }
            tree.open();
            tree.startDocument(0);
            for (XdmValue value : values) {
                for (XdmItem item : (Iterable<XdmItem>) value) {
                    tree.append((Item) item.getUnderlyingValue(), 0,
                            NodeInfo.ALL_NAMESPACES);
                }
            }
            tree.endDocument();
            tree.close();
        } catch (XPathException err) {
            throw new SaxonApiException(err);
        }
    }

    public static void writeXdmValue(XProcRuntime runtime, XdmItem node, Destination destination, URI baseURI) throws SaxonApiException {
        try {
            Processor proc = runtime.getProcessor();
            Configuration config = proc.getUnderlyingConfiguration();
            PipelineConfiguration pipeConfig = config.makePipelineConfiguration();

            Receiver out = destination.getReceiver(config);
            out = new NamespaceReducer(out);
            TreeReceiver tree = new TreeReceiver(out);
            tree.setPipelineConfiguration(pipeConfig);
            if (baseURI != null) {
                tree.setSystemId(baseURI.toASCIIString());
            }
            tree.open();
            tree.startDocument(0);
            tree.append((Item) node.getUnderlyingValue(), 0, NodeInfo.ALL_NAMESPACES);
            tree.endDocument();
            tree.close();
        } catch (XPathException err) {
            throw new SaxonApiException(err);
        }
    }

    public static XdmNode getDocumentElement(XdmNode doc) {
        if (doc.getNodeKind() == XdmNodeKind.DOCUMENT) {
            for (XdmNode node : new RelevantNodes(doc, Axis.CHILD,true)) {
                if (node.getNodeKind() == XdmNodeKind.ELEMENT) {
                    return node; // There can be only one, this is an XML document
                }
            }
            return null;
        } else {
            return doc;
        }
    }

    public static void serialize(XProcRuntime xproc, XdmNode node, Serializer serializer) throws SaxonApiException {
        Vector<XdmNode> nodes = new Vector<XdmNode> ();
        nodes.add(node);
        serialize(xproc, nodes, serializer);
    }

    public static void serialize(XProcRuntime xproc, Vector<XdmNode> nodes, Serializer serializer) throws SaxonApiException {
        Processor qtproc = xproc.getProcessor();
        XQueryCompiler xqcomp = qtproc.newXQueryCompiler();

        // Patch suggested by oXygen to avoid errors that result from attempting to serialize
        // a schema-valid document with a schema-naive query
        xqcomp.getUnderlyingStaticContext().setSchemaAware(
                xqcomp.getProcessor().getUnderlyingConfiguration().isLicensedFeature(
                        Configuration.LicenseFeature.ENTERPRISE_XQUERY));

        XQueryExecutable xqexec = xqcomp.compile(".");
        XQueryEvaluator xqeval = xqexec.load();
        xqeval.setDestination(serializer);
        for (XdmNode node : nodes) {
            xqeval.setContextItem(node);
            xqeval.run();
            // Even if we output an XML decl before the first node, we must not do it before any others!
            serializer.setOutputProperty(Serializer.Property.OMIT_XML_DECLARATION, "yes");
        }
    }

    public static boolean xpathEqual(Processor proc, XdmItem a, XdmItem b) {
        try {
            XPathCompiler c = proc.newXPathCompiler();
            c.declareVariable(vara);
            c.declareVariable(varb);

            XPathExecutable xexec = c.compile("$vara = $varb");
            XPathSelector selector = xexec.load();

            selector.setVariable(vara,a);
            selector.setVariable(varb,b);

            Iterator<XdmItem> values = selector.iterator();
            XdmAtomicValue item = (XdmAtomicValue) values.next();
            boolean same = item.getBooleanValue();
            return same;
        } catch (SaxonApiException sae) {
            return false;
        }
    }

    // FIXME: THIS METHOD IS A GROTESQUE HACK!
    public static InputSource xdmToInputSource(XProcRuntime runtime, XdmNode node) throws SaxonApiException {
        StringWriter sw = new StringWriter();
        Serializer serializer = new Serializer();
        serializer.setOutputWriter(sw);
        serialize(runtime, node, serializer);

        String serxml = sw.toString();

        StringReader sr = new StringReader(serxml);
        InputSource isource = new InputSource(sr);
        isource.setSystemId(node.getBaseURI().toASCIIString());
        return isource;
    }

<<<<<<< HEAD
    public static HashSet<String> excludeInlinePrefixes(XdmNode node, String prefixList) {
        HashSet<String> excludeURIs = new HashSet<String> ();
        excludeURIs.add(XProcConstants.NS_XPROC);

        if (prefixList != null) {
            NodeInfo inode = node.getUnderlyingNode();
            InscopeNamespaceResolver inscopeNS = new InscopeNamespaceResolver(inode);
            boolean all = false;

            for (String pfx : prefixList.split("\\s+")) {
                boolean found = false;

                if ("#all".equals(pfx)) {
                    found = true;
                    all = true;
                } else if ("#default".equals(pfx)) {
                    found = (inscopeNS.getURIForPrefix("", true) != null);
                    if (found) {
                        excludeURIs.add(inscopeNS.getURIForPrefix("", true));
                    }
                } else {
                    found = (inscopeNS.getURIForPrefix(pfx, false) != null);
                    if (found) {
                        excludeURIs.add(inscopeNS.getURIForPrefix(pfx, false));
                    }
                }

                if (!found) {
                    throw new XProcException(XProcConstants.staticError(57), node, "No binding for '" + pfx + ":'");
                }
            }

            if (all) {
                Iterator<String> pfxiter = inscopeNS.iteratePrefixes();
                while (pfxiter.hasNext()) {
                    String pfx = pfxiter.next();
                    boolean def = ("".equals(pfx));
                    excludeURIs.add(inscopeNS.getURIForPrefix(pfx,def));
                }
            }
        }

        return excludeURIs;
    }

    public static XdmNode removeNamespaces(XProcRuntime runtime, XdmNode node, HashSet<String> excludeNS) {
        return removeNamespaces(runtime.getProcessor(), node, excludeNS);
=======
    public static XdmNode removeNamespaces(XProcRuntime runtime, XdmNode node, HashSet<String> excludeNS, boolean preserveUsed) {
        return removeNamespaces(runtime.getProcessor(), node, excludeNS, preserveUsed);
>>>>>>> 687e5afe
    }

    public static XdmNode removeNamespaces(Processor proc, XdmNode node, HashSet<String> excludeNS, boolean preserveUsed) {
        TreeWriter tree = new TreeWriter(proc);
        tree.startDocument(node.getBaseURI());
        removeNamespacesWriter(tree, node, excludeNS, preserveUsed);
        tree.endDocument();
        return tree.getResult();
    }

    private static void removeNamespacesWriter(TreeWriter tree, XdmNode node, HashSet<String> excludeNS, boolean preserveUsed) {
        if (node.getNodeKind() == XdmNodeKind.DOCUMENT) {
            XdmSequenceIterator iter = node.axisIterator(Axis.CHILD);
            while (iter.hasNext()) {
                XdmNode cnode = (XdmNode) iter.next();
                removeNamespacesWriter(tree, cnode, excludeNS, preserveUsed);
            }
        } else if (node.getNodeKind() == XdmNodeKind.ELEMENT) {
            boolean usesDefaultNS = ("".equals(node.getNodeName().getPrefix())
                                     && !"".equals(node.getNodeName().getNamespaceURI()));

            NodeInfo inode = node.getUnderlyingNode();
            int nscount = 0;
            Iterator<NamespaceBinding> nsiter = NamespaceIterator.iterateNamespaces(inode);
            while (nsiter.hasNext()) {
                nscount++;
                nsiter.next();
            }

            boolean excludeDefault = false;
            boolean changed = false;
            NamespaceBinding newNS[] = null;
            if (nscount > 0) {
                newNS = new NamespaceBinding[nscount];
                int newpos = 0;
                nsiter = NamespaceIterator.iterateNamespaces(inode);
                while (nsiter.hasNext()) {
                    NamespaceBinding ns = nsiter.next();
                    String pfx = ns.getPrefix();
                    String uri = ns.getURI();

                    boolean delete = excludeNS.contains(uri);
                    excludeDefault = excludeDefault || ("".equals(pfx) && delete);

                    // You can't exclude the default namespace if it's in use
                    if ("".equals(pfx) && usesDefaultNS && preserveUsed) {
                        delete = false;
                    }

                    changed = changed || delete;

                    if (!delete) {
                        newNS[newpos++] = ns;
                    }
                }
                NamespaceBinding onlyNewNS[] = new NamespaceBinding[newpos];
                for (int pos = 0; pos < newpos; pos++) {
                    onlyNewNS[pos] = newNS[pos];
                }
                newNS = onlyNewNS;
            }

            // Careful, we're messing with the namespace bindings
            // Make sure the nameCode is right...
            /* Not sure what to do here in 9.4. Nothing?
            int nameCode = inode.getNameCode();
            int typeCode = inode.getTypeAnnotation() & NamePool.FP_MASK;
            String pfx = pool.getPrefix(nameCode);
            String uri = pool.getURI(nameCode);

            if (preserveUsed) {
                if (excludeDefault && "".equals(pfx) && !usesDefaultNS) {
                    nameCode = pool.allocate("", "", pool.getLocalName(nameCode));
                }
            } else {
                if (excludeNS.contains(uri)) {
                    nameCode = pool.allocate("", "", pool.getLocalName(nameCode));
                }
            }
<<<<<<< HEAD
            */
            
            tree.addStartElement(new NameOfNode(inode), inode.getSchemaType(), newNS);
            tree.addAttributes(node);
=======

            tree.addStartElement(nameCode, typeCode, newNS);

            if (!preserveUsed) {
                // In this case, we may need to change some attributes too
                XdmSequenceIterator attriter = node.axisIterator(Axis.ATTRIBUTE);
                while (attriter.hasNext()) {
                    XdmNode attr = (XdmNode) attriter.next();
                    String attrns = attr.getNodeName().getNamespaceURI();
                    if (excludeNS.contains(attrns)) {
                        tree.addAttribute(new QName(attr.getNodeName().getLocalName()), attr.getStringValue());
                    } else {
                        tree.addAttribute(attr);
                    }
                }
            } else {
                tree.addAttributes(node);
            }
>>>>>>> 687e5afe

            XdmSequenceIterator iter = node.axisIterator(Axis.CHILD);
            while (iter.hasNext()) {
                XdmNode cnode = (XdmNode) iter.next();
                removeNamespacesWriter(tree, cnode, excludeNS, preserveUsed);
            }
            tree.addEndElement();
        } else {
            tree.addSubtree(node);
        }
    }

    public static void dumpTree(XdmNode tree, String message) {
        NodeInfo treeNode = tree.getUnderlyingNode();
        System.err.println(message);
        System.err.println("Dumping tree: " + treeNode.getSystemId() + ", " + tree.getBaseURI());
        XdmSequenceIterator iter = tree.axisIterator(Axis.CHILD);
        while (iter.hasNext()) {
            XdmNode child = (XdmNode) iter.next();
            dumpTreeNode(child, "  ");
        }
    }

    private static void dumpTreeNode(XdmNode node, String indent) {
        if (node.getNodeKind() == XdmNodeKind.ELEMENT) {
            System.err.println(indent + node.getNodeName() + ": " + node.getBaseURI());
            XdmSequenceIterator iter = node.axisIterator(Axis.CHILD);
            while (iter.hasNext()) {
                XdmNode child = (XdmNode) iter.next();
                dumpTreeNode(child, indent + "  ");
            }
        } else if (node.getNodeKind() == XdmNodeKind.TEXT) {
            System.err.println(indent + "text: ...");
        }
    }

    public static boolean xpathSyntaxError(SaxonApiException sae) {
        Throwable cause = sae.getCause();
        // FIME: Is this right? Are all XPathExceptions syntax errors?
        return (cause != null && cause instanceof XPathException);
    }

    public static
    boolean isDocument(XdmNode doc) {
        boolean ok = true;

        if (doc.getNodeKind() == XdmNodeKind.DOCUMENT) {
            ok = S9apiUtils.isDocumentContent(doc.axisIterator(Axis.CHILD));
        } else if (doc.getNodeKind() == XdmNodeKind.ELEMENT) {
            // this is ok
        } else {
            ok = false;
        }

        return ok;
    }

    public static
    boolean isDocumentContent(XdmSequenceIterator iter) {
        boolean ok = true;

        int elemCount = 0;
        while (ok && iter.hasNext()) {
            XdmNode child = (XdmNode) iter.next();
            if (child.getNodeKind() == XdmNodeKind.ELEMENT) {
                elemCount++;
                ok = ok && elemCount == 1;
            } else if (child.getNodeKind() == XdmNodeKind.PROCESSING_INSTRUCTION
                    || child.getNodeKind() == XdmNodeKind.COMMENT) {
                // that's ok
            } else if (child.getNodeKind() == XdmNodeKind.TEXT) {
                ok = ok && "".equals(child.getStringValue().trim());
            } else {
                ok = false;
            }
        }

        return ok;
    }

}<|MERGE_RESOLUTION|>--- conflicted
+++ resolved
@@ -206,7 +206,6 @@
         return isource;
     }
 
-<<<<<<< HEAD
     public static HashSet<String> excludeInlinePrefixes(XdmNode node, String prefixList) {
         HashSet<String> excludeURIs = new HashSet<String> ();
         excludeURIs.add(XProcConstants.NS_XPROC);
@@ -252,12 +251,8 @@
         return excludeURIs;
     }
 
-    public static XdmNode removeNamespaces(XProcRuntime runtime, XdmNode node, HashSet<String> excludeNS) {
-        return removeNamespaces(runtime.getProcessor(), node, excludeNS);
-=======
     public static XdmNode removeNamespaces(XProcRuntime runtime, XdmNode node, HashSet<String> excludeNS, boolean preserveUsed) {
         return removeNamespaces(runtime.getProcessor(), node, excludeNS, preserveUsed);
->>>>>>> 687e5afe
     }
 
     public static XdmNode removeNamespaces(Processor proc, XdmNode node, HashSet<String> excludeNS, boolean preserveUsed) {
@@ -337,14 +332,9 @@
                     nameCode = pool.allocate("", "", pool.getLocalName(nameCode));
                 }
             }
-<<<<<<< HEAD
             */
-            
+
             tree.addStartElement(new NameOfNode(inode), inode.getSchemaType(), newNS);
-            tree.addAttributes(node);
-=======
-
-            tree.addStartElement(nameCode, typeCode, newNS);
 
             if (!preserveUsed) {
                 // In this case, we may need to change some attributes too
@@ -361,7 +351,6 @@
             } else {
                 tree.addAttributes(node);
             }
->>>>>>> 687e5afe
 
             XdmSequenceIterator iter = node.axisIterator(Axis.CHILD);
             while (iter.hasNext()) {
