/*
 * Store.java
 *
 * Copyright 2008 Mark Logic Corporation.
 * Portions Copyright 2007 Sun Microsystems, Inc.
 * All rights reserved.
 *
 * The contents of this file are subject to the terms of either the GNU
 * General Public License Version 2 only ("GPL") or the Common
 * Development and Distribution License("CDDL") (collectively, the
 * "License"). You may not use this file except in compliance with the
 * License. You can obtain a copy of the License at
 * https://xproc.dev.java.net/public/CDDL+GPL.html or
 * docs/CDDL+GPL.txt in the distribution. See the License for the
 * specific language governing permissions and limitations under the
 * License. When distributing the software, include this License Header
 * Notice in each file and include the License file at docs/CDDL+GPL.txt.
 */

package com.xmlcalabash.library;

import java.io.ByteArrayOutputStream;
import java.io.FileNotFoundException;
import java.io.IOException;
import java.io.OutputStream;
import java.io.PrintWriter;
import java.net.URI;
import java.util.zip.GZIPOutputStream;

import net.sf.saxon.s9api.QName;
import net.sf.saxon.s9api.SaxonApiException;
import net.sf.saxon.s9api.Serializer;
import net.sf.saxon.s9api.XdmNode;

import com.xmlcalabash.core.XProcConstants;
import com.xmlcalabash.core.XProcException;
import com.xmlcalabash.core.XProcRuntime;
import com.xmlcalabash.io.DataStore;
import com.xmlcalabash.io.DataStore.DataWriter;
import com.xmlcalabash.io.ReadablePipe;
import com.xmlcalabash.io.WritablePipe;
import com.xmlcalabash.model.RuntimeValue;
import com.xmlcalabash.runtime.XAtomicStep;
import com.xmlcalabash.util.Base64;
import com.xmlcalabash.util.JSONtoXML;
import com.xmlcalabash.util.S9apiUtils;
import com.xmlcalabash.util.TreeWriter;
import com.xmlcalabash.util.XMLtoJSON;

/**
 *
 * @author ndw
 */
public class Store extends DefaultStep {
    private static final QName _href = new QName("href");
    private static final QName _encoding = new QName("encoding");
    private static final QName _content_type = new QName("content-type");
    private static final QName c_encoding = new QName("c", XProcConstants.NS_XPROC_STEP, "encoding");
    private static final QName c_body = new QName("c", XProcConstants.NS_XPROC_STEP, "body");
    private static final QName c_json = new QName("c", XProcConstants.NS_XPROC_STEP, "json");
    private static final QName cx_decode = new QName("cx", XProcConstants.NS_CALABASH_EX, "decode");

    private ReadablePipe source = null;
    private WritablePipe result = null;

    // Store also implements the cx:gzip step.
    // If gzip is true, then href may be null
    protected CompressionMethod method = CompressionMethod.NONE;

    /**
     * Creates a new instance of Store
     */
    public Store(XProcRuntime runtime, XAtomicStep step) {
        super(runtime,step);
    }

    public void setInput(String port, ReadablePipe pipe) {
        source = pipe;
    }

    public void setOutput(String port, WritablePipe pipe) {
        result = pipe;
    }

    public void reset() {
        source.resetReader();
        result.resetWriter();
    }

    public void run() throws SaxonApiException {
        super.run();

        if (runtime.getSafeMode()) {
            throw XProcException.dynamicError(21);
        }

        RuntimeValue hrefOpt = getOption(_href);

        XdmNode doc = source.read();

        if (doc == null || source.moreDocuments()) {
            throw XProcException.dynamicError(6);
        }

        String href = null, base = null;
        if (hrefOpt != null) {
            href = hrefOpt.getString();
            base = hrefOpt.getBaseURI().toASCIIString();
        }

        if (method == CompressionMethod.GZIP) {
            finer(hrefOpt == null ? null : hrefOpt.getNode(), "Gzipping" + (href == null ? "" : " to \"" + href + "\"."));
        } else {
            finer(hrefOpt.getNode(), "Storing to \"" + href + "\".");
        }

        String decode = step.getExtensionAttribute(cx_decode);
        XdmNode root = S9apiUtils.getDocumentElement(doc);
        String contentType = root.getAttributeValue(_content_type);
        URI contentId;
        if (("true".equals(decode) || "1".equals(decode) || method != CompressionMethod.NONE)
             && ((XProcConstants.NS_XPROC_STEP.equals(root.getNodeName().getNamespaceURI())
                  && "base64".equals(root.getAttributeValue(_encoding)))
                 || ("".equals(root.getNodeName().getNamespaceURI())
                     && "base64".equals(root.getAttributeValue(c_encoding))))) {
<<<<<<< HEAD
            contentId = storeBinary(doc, href, base, contentType);
=======
            storeBinary(doc, href);
        } else if (("true".equals(decode) || "1".equals(decode))
            && XProcConstants.c_result.equals(root.getNodeName())
                && root.getAttributeValue(_content_type) != null
                    && root.getAttributeValue(_content_type).startsWith("text/")) {
            storeText(doc, href);
>>>>>>> b29a37f6
        } else if (runtime.transparentJSON()
                   && (((c_body.equals(root.getNodeName())
                        && ("application/json".equals(contentType)
                            || "text/json".equals(contentType)))
                       || c_json.equals(root.getNodeName()))
                       || JSONtoXML.JSONX_NS.equals(root.getNodeName().getNamespaceURI())
                       || JSONtoXML.JXML_NS.equals(root.getNodeName().getNamespaceURI())
                       || JSONtoXML.MLJS_NS.equals(root.getNodeName().getNamespaceURI()))) {
            contentId = storeJSON(doc, href, base, contentType);
        } else {
            contentId = storeXML(doc, href, base, contentType);
        }

        if (contentId != null) {
            TreeWriter tree = new TreeWriter(runtime);
            tree.startDocument(step.getNode().getBaseURI());
            tree.addStartElement(XProcConstants.c_result);
            tree.startContent();
            tree.addText(contentId.toASCIIString());
            tree.addEndElement();
            tree.endDocument();
            result.write(tree.getResult());
        }
    }

    private URI storeXML(final XdmNode doc, String href, String base,
            String media) throws SaxonApiException {
        final Serializer serializer = makeSerializer();

        if (media == null) {
            media = "application/xml";
        }

        try {
            if (href == null) {
                OutputStream outstr;
                ByteArrayOutputStream baos;
                baos = new ByteArrayOutputStream();
                outstr = baos;

                if (method == CompressionMethod.GZIP) {
                    GZIPOutputStream gzout = new GZIPOutputStream(outstr);
                    outstr = gzout;
                }

                serializer.setOutputStream(outstr);
                S9apiUtils.serialize(runtime, doc, serializer);
                outstr.close();

                returnData(baos);
                return null;
            } else {
                DataStore store = runtime.getDataStore();
                return store.writeEntry(href, base, media, new DataWriter() {
                    public void store(OutputStream outstr)
                            throws IOException {
                        if (method == CompressionMethod.GZIP) {
                            GZIPOutputStream gzout = new GZIPOutputStream(outstr);
                            outstr = gzout;
                        }

                        serializer.setOutputStream(outstr);
                        try {
                            S9apiUtils.serialize(runtime, doc, serializer);
                        } catch (SaxonApiException e) {
                            throw new IOException(e);
                        }
                    }
                });
            }
        } catch (FileNotFoundException e) {
            throw XProcException.stepError(50);
        } catch (IOException ioe) {
            if (ioe.getCause() instanceof SaxonApiException) {
                throw (SaxonApiException) ioe.getCause();
            }
            throw XProcException.stepError(50, ioe);
        }
    }

    private URI storeBinary(XdmNode doc, String href, String base, String media) {
        if (media == null) {
            media = "application/octet-stream";
        }

        try {
            final byte[] decoded = Base64.decode(doc.getStringValue());

            if (href == null) {
                OutputStream outstr = null;
                ByteArrayOutputStream baos = null;
                baos = new ByteArrayOutputStream();
                outstr = baos;

                if (method == CompressionMethod.GZIP) {
                    GZIPOutputStream gzout = new GZIPOutputStream(outstr);
                    outstr = gzout;
                }

                outstr.write(decoded);
                outstr.close();

                returnData(baos);
                return null;
            } else {
                DataStore store = runtime.getDataStore();
                return store.writeEntry(href, base, media, new DataWriter() {
                    public void store(OutputStream outstr) throws IOException {
                        if (method == CompressionMethod.GZIP) {
                            GZIPOutputStream gzout = new GZIPOutputStream(outstr);
                            outstr = gzout;
                        }

                        outstr.write(decoded);
                    }
                });
            }
        } catch (FileNotFoundException e) {
            throw XProcException.stepError(50);
        } catch (IOException ioe) {
            throw new XProcException(ioe);
        }
    }

<<<<<<< HEAD
    private URI storeJSON(final XdmNode doc, String href, String base,
            String media) throws SaxonApiException {
        if (media == null) {
            media = "application/json";
        }
=======
    private void storeText(XdmNode doc, URI href) {
        try {
            File output = new File(href);

            File path = new File(output.getParent());
            if (!path.isDirectory()) {
                if (!path.mkdirs()) {
                    throw XProcException.stepError(50);
                }
            }

            OutputStream outstr = new FileOutputStream(output);
            outstr.write(doc.getStringValue().getBytes());
            outstr.close();
        } catch (IOException ioe) {
            throw new XProcException(ioe);
        }
    }

    private void storeJSON(XdmNode doc, URI href) throws SaxonApiException {
        try {
            OutputStream outstr = null;
            ByteArrayOutputStream baos = null;
>>>>>>> b29a37f6

        try {
            if (href == null) {
                OutputStream outstr = null;
                ByteArrayOutputStream baos = null;

                baos = new ByteArrayOutputStream();
                outstr = baos;

                if (method == CompressionMethod.GZIP) {
                    GZIPOutputStream gzout = new GZIPOutputStream(outstr);
                    outstr = gzout;
                }

                PrintWriter writer = new PrintWriter(outstr);
                String json = XMLtoJSON.convert(doc);
                writer.print(json);
                writer.close();
                outstr.close();

                returnData(baos);
                return null;
            } else {
                DataStore store = runtime.getDataStore();
                return store.writeEntry(href, base, media, new DataWriter() {
                    public void store(OutputStream outstr) throws IOException {
                        if (method == CompressionMethod.GZIP) {
                            GZIPOutputStream gzout = new GZIPOutputStream(outstr);
                            outstr = gzout;
                        }

                        PrintWriter writer = new PrintWriter(outstr);
                        String json = XMLtoJSON.convert(doc);
                        writer.print(json);
                        writer.close();
                    }
                });
            }
        } catch (FileNotFoundException e) {
            throw XProcException.stepError(50);
        } catch (IOException ioe) {
            throw XProcException.stepError(50, ioe);
        }
    }

    public void returnData(ByteArrayOutputStream baos) {
        // We're only called if the output is compressed

        TreeWriter tree = new TreeWriter(runtime);
        tree.startDocument(step.getNode().getBaseURI());
        tree.addStartElement(XProcConstants.c_data);
        tree.addAttribute(_encoding, "base64");
        tree.addAttribute(_content_type, "application/x-gzip");
        tree.startContent();
        tree.addText(Base64.encodeBytes(baos.toByteArray()));
        tree.addEndElement();
        tree.endDocument();
        result.write(tree.getResult());

    }

    protected enum CompressionMethod { NONE, GZIP };
}
<|MERGE_RESOLUTION|>--- conflicted
+++ resolved
@@ -123,16 +123,12 @@
                   && "base64".equals(root.getAttributeValue(_encoding)))
                  || ("".equals(root.getNodeName().getNamespaceURI())
                      && "base64".equals(root.getAttributeValue(c_encoding))))) {
-<<<<<<< HEAD
             contentId = storeBinary(doc, href, base, contentType);
-=======
-            storeBinary(doc, href);
         } else if (("true".equals(decode) || "1".equals(decode))
             && XProcConstants.c_result.equals(root.getNodeName())
                 && root.getAttributeValue(_content_type) != null
                     && root.getAttributeValue(_content_type).startsWith("text/")) {
-            storeText(doc, href);
->>>>>>> b29a37f6
+            contentId = storeText(doc, href, base, contentType);
         } else if (runtime.transparentJSON()
                    && (((c_body.equals(root.getNodeName())
                         && ("application/json".equals(contentType)
@@ -257,37 +253,56 @@
         }
     }
 
-<<<<<<< HEAD
+    private URI storeText(XdmNode doc, String href, String base,
+            String media) {
+        if (media == null) {
+            media = "text/plain";
+        }
+
+        try {
+            final String text = doc.getStringValue();
+
+            if (href == null) {
+                OutputStream outstr = null;
+                ByteArrayOutputStream baos = null;
+                baos = new ByteArrayOutputStream();
+                outstr = baos;
+
+                if (method == CompressionMethod.GZIP) {
+                    GZIPOutputStream gzout = new GZIPOutputStream(outstr);
+                    outstr = gzout;
+                }
+
+                outstr.write(text.getBytes());
+                outstr.close();
+
+                returnData(baos);
+                return null;
+            } else {
+                DataStore store = runtime.getDataStore();
+                return store.writeEntry(href, base, media, new DataWriter() {
+                    public void store(OutputStream outstr) throws IOException {
+                        if (method == CompressionMethod.GZIP) {
+                            GZIPOutputStream gzout = new GZIPOutputStream(outstr);
+                            outstr = gzout;
+                        }
+
+                        outstr.write(text.getBytes());
+                    }
+                });
+            }
+        } catch (FileNotFoundException e) {
+            throw XProcException.stepError(50);
+        } catch (IOException ioe) {
+            throw new XProcException(ioe);
+        }
+    }
+
     private URI storeJSON(final XdmNode doc, String href, String base,
             String media) throws SaxonApiException {
         if (media == null) {
             media = "application/json";
         }
-=======
-    private void storeText(XdmNode doc, URI href) {
-        try {
-            File output = new File(href);
-
-            File path = new File(output.getParent());
-            if (!path.isDirectory()) {
-                if (!path.mkdirs()) {
-                    throw XProcException.stepError(50);
-                }
-            }
-
-            OutputStream outstr = new FileOutputStream(output);
-            outstr.write(doc.getStringValue().getBytes());
-            outstr.close();
-        } catch (IOException ioe) {
-            throw new XProcException(ioe);
-        }
-    }
-
-    private void storeJSON(XdmNode doc, URI href) throws SaxonApiException {
-        try {
-            OutputStream outstr = null;
-            ByteArrayOutputStream baos = null;
->>>>>>> b29a37f6
 
         try {
             if (href == null) {
