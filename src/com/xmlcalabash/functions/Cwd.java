package com.xmlcalabash.functions;

import com.xmlcalabash.core.XProcException;
import com.xmlcalabash.runtime.XCompoundStep;
import com.xmlcalabash.runtime.XStep;
import net.sf.saxon.lib.ExtensionFunctionCall;
import net.sf.saxon.lib.ExtensionFunctionDefinition;
import net.sf.saxon.om.Sequence;
import net.sf.saxon.om.StructuredQName;
import net.sf.saxon.om.SequenceIterator;
import net.sf.saxon.tree.iter.SingletonIterator;
import net.sf.saxon.value.SequenceType;
import net.sf.saxon.value.AnyURIValue;
import net.sf.saxon.expr.XPathContext;
import net.sf.saxon.trans.XPathException;
import com.xmlcalabash.core.XProcConstants;
import com.xmlcalabash.core.XProcRuntime;


//
// The contents of this file are subject to the Mozilla Public License Version 1.0 (the "License");
// you may not use this file except in compliance with the License. You may obtain a copy of the
// License at http://www.mozilla.org/MPL/
//
// Software distributed under the License is distributed on an "AS IS" basis,
// WITHOUT WARRANTY OF ANY KIND, either express or implied.
// See the License for the specific language governing rights and limitations under the License.
//
// The Original Code is: all this file.
//
// The Initial Developer of the Original Code is Michael H. Kay.
//
// Portions created by Norman Walsh are Copyright (C) Mark Logic Corporation. All Rights Reserved.
//
// Contributor(s): Norman Walsh.
//

/**
 * Implementation of the exf:cwd() function
 */

public class Cwd extends XProcExtensionFunctionDefinition {
    private static StructuredQName funcname = new StructuredQName("exf", XProcConstants.NS_EXPROC_FUNCTIONS,"cwd");

    protected Cwd() {
        // you can't call this one
    }

    public Cwd(XProcRuntime runtime) {
        tl_runtime.set(runtime);
    }

    public StructuredQName getFunctionQName() {
        return funcname;
    }

    public int getMinimumNumberOfArguments() {
        return 0;
    }

    public int getMaximumNumberOfArguments() {
        return 0;
    }

    public SequenceType[] getArgumentTypes() {
        return new SequenceType[]{SequenceType.OPTIONAL_NUMERIC};
    }

    public SequenceType getResultType(SequenceType[] suppliedArgumentTypes) {
        return SequenceType.SINGLE_ATOMIC;
    }

    public ExtensionFunctionCall makeCallExpression() {
        return new CwdCall();
    }

    private class CwdCall extends ExtensionFunctionCall {
<<<<<<< HEAD
        public Sequence call(XPathContext xPathContext, Sequence[] sequences) throws XPathException {
=======
        public SequenceIterator<?> call(SequenceIterator<?>[] arguments, XPathContext context) throws XPathException {
>>>>>>> 9976a121

            XProcRuntime runtime = tl_runtime.get();
            XStep step = runtime.getXProcData().getStep();
            // FIXME: this can't be the best way to do this...
            // step == null in use-when
            if (step != null && !(step instanceof XCompoundStep)) {
                throw XProcException.dynamicError(23);
            }

            // In 0.9.20, I removed the trailing slash from cwd().
            // The community didn't like that, so I put it back.
            String cwd = runtime.getStaticBaseURI().toASCIIString();
            return new AnyURIValue(cwd);
        }
    }
}<|MERGE_RESOLUTION|>--- conflicted
+++ resolved
@@ -75,12 +75,7 @@
     }
 
     private class CwdCall extends ExtensionFunctionCall {
-<<<<<<< HEAD
         public Sequence call(XPathContext xPathContext, Sequence[] sequences) throws XPathException {
-=======
-        public SequenceIterator<?> call(SequenceIterator<?>[] arguments, XPathContext context) throws XPathException {
->>>>>>> 9976a121
-
             XProcRuntime runtime = tl_runtime.get();
             XStep step = runtime.getXProcData().getStep();
             // FIXME: this can't be the best way to do this...
