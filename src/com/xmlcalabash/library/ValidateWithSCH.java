--- conflicted
+++ resolved
@@ -144,11 +144,7 @@
 
         compiler = runtime.getXProcProcessor().getProcessor().newXsltCompiler();
         compiler.setSchemaAware(schemaAware);
-<<<<<<< HEAD
-        exec = compiler.compile(new SAXSource(runtime.xdmToInputSource(compiledSchema)));
-=======
         exec = compiler.compile(compiledSchema.asSource());
->>>>>>> 9852719b
         transformer = exec.load();
         transformer.setInitialContextNode(sourceXML);
         result = new XdmDestination();
