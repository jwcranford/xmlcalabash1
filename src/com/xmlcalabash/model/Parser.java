--- conflicted
+++ resolved
@@ -778,14 +778,7 @@
             inline.addNode(child);
         }
 
-<<<<<<< HEAD
         HashSet<String> excludeURIs = S9apiUtils.excludeInlinePrefixes(node, node.getAttributeValue(_exclude_inline_prefixes));
-        if (!declStack.isEmpty()) {
-            DeclareStep parent = declStack.peek();
-            for (String uri : parent.getExcludeInlineNamespaces()) {
-                excludeURIs.add(uri);
-=======
-        HashSet<String> excludeURIs = readExcludeInlinePrefixes(node, node.getAttributeValue(_exclude_inline_prefixes));
         while (!(parent instanceof DeclareStep)) {
             parent = parent.parent;
         }
@@ -796,7 +789,6 @@
                 for (String uri : excluded) {
                     excludeURIs.add(uri);
                 }
->>>>>>> aed82ef3
             }
         } else {
             throw new UnsupportedOperationException("This can't happen: parent of inline is not a step!?");
@@ -809,44 +801,7 @@
         return inline;
     }
 
-<<<<<<< HEAD
-    private Option readOption(XdmNode node) {
-=======
-    private HashSet<String> readExcludeInlinePrefixes(XdmNode node, String prefixList) {
-        HashSet<String> excludeURIs = new HashSet<String> ();
-        excludeURIs.add(XProcConstants.NS_XPROC);
-
-        if (prefixList != null) {
-            // FIXME: Surely there's a better way to do this?
-            NodeInfo inode = node.getUnderlyingNode();
-            NamePool pool = inode.getNamePool();
-            int inscopeNS[] = NamespaceIterator.getInScopeNamespaceCodes(inode);
-
-            for (String pfx : prefixList.split("\\s+")) {
-                boolean found = false;
-
-                for (int pos = 0; pos < inscopeNS.length; pos++) {
-                    int ns = inscopeNS[pos];
-                    String nspfx = pool.getPrefixFromNamespaceCode(ns);
-                    String nsuri = pool.getURIFromNamespaceCode(ns);
-
-                    if (pfx.equals(nspfx) || ("#default".equals(pfx) && "".equals(nspfx)) || "#all".equals(pfx)) {
-                        found = true;
-                        excludeURIs.add(nsuri);
-                    }
-                }
-
-                if (!found) {
-                    throw new XProcException(XProcConstants.staticError(57), node, "No binding for '" + pfx + ":'");
-                }
-            }
-        }
-
-        return excludeURIs;
-    }
-
     private Option readOption(Step parent, XdmNode node) {
->>>>>>> aed82ef3
         checkAttributes(node, new String[] { "name", "required", "select" }, false);
 
         String name = node.getAttributeValue(new QName("name"));
